--- conflicted
+++ resolved
@@ -9,8 +9,6 @@
 import static org.junit.Assert.fail;
 import static org.mockito.Mockito.verifyZeroInteractions;
 import static org.mockito.Mockito.withSettings;
-
-import com.google.gson.JsonObject;
 
 import java.io.IOException;
 import java.math.BigDecimal;
@@ -1904,8 +1902,6 @@
     
   }
   
-<<<<<<< HEAD
-=======
   @Test
   public void testDevice() throws Exception {
     Module module = TestHelper.getFixture("artificial_heart_device.json");
@@ -2019,5 +2015,4 @@
       assertEquals(expectedQuantities[i], supply.quantity);
     }
   }
->>>>>>> 62c94288
 }