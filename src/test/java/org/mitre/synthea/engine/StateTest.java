--- conflicted
+++ resolved
@@ -9,8 +9,6 @@
 import static org.junit.Assert.fail;
 import static org.mockito.Mockito.verifyZeroInteractions;
 import static org.mockito.Mockito.withSettings;
-
-import com.google.gson.JsonObject;
 
 import java.io.IOException;
 import java.math.BigDecimal;
@@ -2056,14 +2054,9 @@
     
     for (int i = 0; i < 4; i++) {
       HealthRecord.Supply supply = supplies.get(i);
-<<<<<<< HEAD
       Code code = supply.codes.get(0);
       assertEquals(expectedCodes[i], code.code);
       assertEquals(expectedDisplays[i], code.display);
-=======
-      assertEquals(expectedCodes[i], supply.code.code);
-      assertEquals(expectedDisplays[i], supply.code.display);
->>>>>>> dd88528f
       assertEquals(expectedQuantities[i], supply.quantity);
     }
   }
