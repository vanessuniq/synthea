--- conflicted
+++ resolved
@@ -22,7 +22,6 @@
 import java.util.Set;
 import java.util.concurrent.TimeUnit;
 
-import org.mitre.synthea.helpers.RandomCodeGenerator;
 import org.mitre.synthea.helpers.Utilities;
 import org.mitre.synthea.world.agents.Clinician;
 import org.mitre.synthea.world.agents.Person;
@@ -302,7 +301,7 @@
     
     private void readObject(ObjectInputStream ois) throws ClassNotFoundException, IOException {
       ois.defaultReadObject();
-      ArrayList<String> stringifiedGoals = (ArrayList<String>)ois.readObject();
+      ArrayList<String> stringifiedGoals = (ArrayList<String>) ois.readObject();
       Gson gson = Utilities.getGson();
       this.goals = new LinkedHashSet<JsonObject>();
       for (String stringifiedGoal: stringifiedGoals) {
@@ -441,19 +440,13 @@
       return retVal;
     }
   }
-  
-<<<<<<< HEAD
+
   public class Supply extends Entry {
     public Supply(long start, String type) {
       super(start, type);
     }
 
     public int quantity;
-=======
-  public class Supply implements Serializable {
-    public int quantity;
-    public Code code;
->>>>>>> dd88528f
   }
 
   public enum EncounterType {
@@ -923,8 +916,7 @@
       present.remove(device.type);
     }
   }
-<<<<<<< HEAD
-  
+
   /**
    * Track the use of a supply in the provision of care for this patient.
    * @param time Time the supply was used
@@ -940,8 +932,6 @@
     encounter.supplies.add(supply);
     return supply;
   }
-=======
->>>>>>> dd88528f
 
   /**
    * Add a new report for the specified time and type, copy the specified number of
