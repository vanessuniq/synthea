--- conflicted
+++ resolved
@@ -1,12 +1,6 @@
 package org.mitre.synthea.engine;
 
-<<<<<<< HEAD
-import java.text.DateFormat;
-import java.text.ParseException;
-import java.text.SimpleDateFormat;
-=======
 import java.util.Calendar;
->>>>>>> a8cf9309
 import java.util.Collection;
 import java.util.List;
 import java.util.TimeZone;
@@ -90,11 +84,7 @@
   public static class Date extends Logic {
     private Integer year;
     private Integer month;
-<<<<<<< HEAD
-    private String date; //must be in format yyyy-MM-dd HH:mm:ss.SSS 
-=======
     private DateInput date;
->>>>>>> a8cf9309
     private String operator;
 
     @Override
@@ -106,24 +96,11 @@
         int currentmonth = Utilities.getMonth(time);
         return Utilities.compare(currentmonth, month, operator);
       } else if (date != null) {
-<<<<<<< HEAD
-        DateFormat sdf = new SimpleDateFormat("yyyy-MM-dd HH:mm:ss.SSS");
-        java.util.Date testdate;
-        try {
-          testdate = sdf.parse(date);
-        } catch (ParseException e) {
-          throw new IllegalArgumentException("Invalid date format provided to Date logic,"
-              + " required: yyyy-MM-dd HH:mm:ss.SSS, given: " + date, e);
-        }
-        long testtime = testdate.getTime();
-        return Utilities.compare(time, testtime, operator);
-=======
         Calendar testDate = Calendar.getInstance(TimeZone.getTimeZone("UTC"));
         testDate.set(date.year, date.month - 1, date.day, date.hour, date.minute, date.second);
         testDate.set(Calendar.MILLISECOND,date.millisecond);
         long testTime = testDate.getTimeInMillis();
         return Utilities.compare(time, testTime, operator);
->>>>>>> a8cf9309
       } else {
         throw new UnsupportedOperationException("Date type "
             + "not currently supported in Date logic.");
