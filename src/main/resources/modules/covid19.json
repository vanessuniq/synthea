--- conflicted
+++ resolved
@@ -1,15 +1,7 @@
 {
   "name": "covid19",
   "remarks": [
-    "Copyright 2014-2017 Michigan Health Information Network Shared Services",
-    "MiHIN Confidential – Proprietary - Restricted",
-    "Coronavirus (COVID-19) module.",
-    "",
-    "This is module for the treatment of COVID-19 has estimates for rates of infection, rates of admission, and probabilities.",
-    "",
-    "Treatments are based on many sources, many of which are updating. Many pathways are missing.",
-    "",
-    "Daily lab values and measurements are missing."
+    "This is module models the infection of COVID-19 patients during an epidemic"
   ],
   "states": {
     "Initial": {
@@ -38,7 +30,6 @@
       "distributed_transition": [
         {
           "distribution": 0.2,
-<<<<<<< HEAD
           "transition": "Call_Infection_Submodule"
         },
         {
@@ -48,2360 +39,9 @@
       ]
     },
     "Call_Infection_Submodule": {
-      "submodule": "covid_19/covid19",
+      "submodule": "covid_19/covid-19-infection",
       "type": "CallSubmodule",
       "direct_transition": "Terminal"
-=======
-          "transition": "Determine Risk"
-        },
-        {
-          "transition": "Terminal",
-          "distribution": 0.8
-        }
-      ]
-    },
-    "Encounter for Test": {
-      "type": "Encounter",
-      "encounter_class": "ambulatory",
-      "reason": "",
-      "codes": [
-        {
-          "system": "SNOMED-CT",
-          "code": 185345009,
-          "display": "Encounter for symptom (procedure)"
-        }
-      ],
-      "direct_transition": "Cough"
-    },
-    "Cough": {
-      "type": "ConditionOnset",
-      "assign_to_attribute": "",
-      "codes": [
-        {
-          "system": "SNOMED-CT",
-          "code": 49727002,
-          "display": "Cough (finding)"
-        }
-      ],
-      "direct_transition": "Take Temperature"
-    },
-    "Fever": {
-      "type": "ConditionOnset",
-      "assign_to_attribute": "",
-      "codes": [
-        {
-          "system": "SNOMED-CT",
-          "code": 386661006,
-          "display": "Fever (finding)"
-        }
-      ],
-      "direct_transition": "Acetaminophen"
-    },
-    "Shortness of Breath": {
-      "type": "ConditionOnset",
-      "assign_to_attribute": "",
-      "codes": [
-        {
-          "system": "SNOMED-CT",
-          "code": 267036007,
-          "display": "Dyspnea (finding)"
-        }
-      ],
-      "direct_transition": "Suspected COVID"
-    },
-    "Take Temperature": {
-      "type": "Observation",
-      "category": "vital-signs",
-      "unit": "Cel",
-      "codes": [
-        {
-          "system": "LOINC",
-          "code": "8310-5",
-          "display": "Body temperature"
-        },
-        {
-          "system": "LOINC",
-          "code": "8331-1",
-          "display": "Oral temperature"
-        }
-      ],
-      "direct_transition": "Fever",
-      "range": {
-        "low": 37.7,
-        "high": 42.2
-      }
-    },
-    "End Exposure": {
-      "type": "ConditionEnd",
-      "condition_onset": "Suspected COVID",
-      "conditional_transition": [
-        {
-          "transition": "Administer COVID-19 Test Negative",
-          "condition": {
-            "condition_type": "Attribute",
-            "attribute": "covid19_severity",
-            "operator": "==",
-            "value": "negative"
-          }
-        },
-        {
-          "transition": "Administer COVID-19 Test Positive"
-        }
-      ]
-    },
-    "Diagnosed COVID": {
-      "type": "ConditionOnset",
-      "assign_to_attribute": "covid19",
-      "codes": [
-        {
-          "system": "SNOMED-CT",
-          "code": 840539006,
-          "display": "COVID-19"
-        }
-      ],
-      "conditional_transition": [
-        {
-          "transition": "End Encounter and Admit Immediately",
-          "condition": {
-            "condition_type": "Attribute",
-            "attribute": "covid19_severity",
-            "operator": "==",
-            "value": "severe"
-          }
-        },
-        {
-          "transition": "Self Isolation At Home"
-        }
-      ]
-    },
-    "Suspected COVID": {
-      "type": "ConditionOnset",
-      "assign_to_attribute": "",
-      "codes": [
-        {
-          "system": "SNOMED-CT",
-          "code": 840544004,
-          "display": "Suspected COVID-19"
-        }
-      ],
-      "direct_transition": "Apply Face Mask to Patient"
-    },
-    "Admission": {
-      "type": "Encounter",
-      "encounter_class": "inpatient",
-      "reason": "Diagnosed COVID",
-      "codes": [
-        {
-          "system": "SNOMED-CT",
-          "code": 737481003,
-          "display": "Inpatient care management (procedure)"
-        }
-      ],
-      "direct_transition": "Count Days"
-    },
-    "Pneumonia": {
-      "type": "ConditionOnset",
-      "assign_to_attribute": "",
-      "codes": [
-        {
-          "system": "SNOMED-CT",
-          "code": 233604007,
-          "display": "Pneumonia (disorder)"
-        }
-      ],
-      "distributed_transition": [
-        {
-          "transition": "Respiratory Distress",
-          "distribution": 0.6
-        },
-        {
-          "transition": "Respiratory Failure",
-          "distribution": 0.4
-        }
-      ]
-    },
-    "Stay": {
-      "type": "Counter",
-      "attribute": "covid19_admission_days",
-      "action": "increment",
-      "complex_transition": [
-        {
-          "condition": {
-            "condition_type": "Attribute",
-            "attribute": "covid19_admission_days",
-            "operator": "<=",
-            "value": 20
-          },
-          "distributions": [],
-          "transition": "Antimalarial Medication"
-        },
-        {
-          "distributions": [],
-          "transition": "Cytokine Suppression"
-        }
-      ],
-      "remarks": [
-        "Median duration of viral shedding was 20 days, and longest observed duration of viral shedding was 37 days.",
-        "https://doi.org/10.1016/S0140-6736(20)30566-3"
-      ]
-    },
-    "Death": {
-      "type": "Death",
-      "direct_transition": "Terminal",
-      "condition_onset": "Diagnosed COVID"
-    },
-    "Wait for Admission": {
-      "type": "Delay",
-      "direct_transition": "Admission",
-      "range": {
-        "low": 5,
-        "high": 8,
-        "unit": "days"
-      }
-    },
-    "Discharge": {
-      "type": "EncounterEnd",
-      "direct_transition": "End Self Isolation At Home"
-    },
-    "Apply Face Mask to Patient": {
-      "type": "Procedure",
-      "codes": [
-        {
-          "system": "SNOMED-CT",
-          "code": 261352009,
-          "display": "Face mask (physical object)"
-        }
-      ],
-      "duration": {
-        "low": 10,
-        "high": 15,
-        "unit": "minutes"
-      },
-      "remarks": [
-        "This should really be a \"Device\" state."
-      ],
-      "reason": "Suspected COVID",
-      "conditional_transition": [
-        {
-          "transition": "Child or Immunocompromised",
-          "condition": {
-            "condition_type": "Or",
-            "conditions": [
-              {
-                "condition_type": "Attribute",
-                "attribute": "covid19_risk",
-                "operator": "==",
-                "value": "high"
-              },
-              {
-                "condition_type": "Age",
-                "operator": "<=",
-                "quantity": 18,
-                "unit": "years",
-                "value": 0
-              }
-            ]
-          }
-        },
-        {
-          "transition": "Co-Infection Rate"
-        }
-      ]
-    },
-    "Isolation in Negative Pressure": {
-      "type": "CarePlanStart",
-      "codes": [
-        {
-          "system": "SNOMED-CT",
-          "code": 736376001,
-          "display": "Infectious disease care plan (record artifact)"
-        }
-      ],
-      "direct_transition": "Wait for Test",
-      "reason": "Suspected COVID",
-      "activities": [
-        {
-          "system": "SNOMED-CT",
-          "code": 444908001,
-          "display": "Isolation nursing in negative pressure isolation environment (regime/therapy)"
-        },
-        {
-          "system": "SNOMED-CT",
-          "code": 409524006,
-          "display": "Airborne precautions (procedure)"
-        },
-        {
-          "system": "SNOMED-CT",
-          "code": 409526008,
-          "display": "Personal protective equipment (physical object)"
-        }
-      ],
-      "assign_to_attribute": "covid19_careplan"
-    },
-    "Acetaminophen": {
-      "type": "MedicationOrder",
-      "codes": [
-        {
-          "system": "RxNorm",
-          "code": 198440,
-          "display": "Acetaminophen 500 MG Oral Tablet"
-        }
-      ],
-      "direct_transition": "Shortness of Breath",
-      "remarks": [
-        "For fever response, we want to use acetaminophen.",
-        "WHO Now Officially Recommends to Avoid Taking Ibuprofen For COVID-19 Symptoms"
-      ],
-      "reason": "Fever",
-      "administration": true
-    },
-    "Self Isolation At Home": {
-      "type": "CarePlanStart",
-      "codes": [
-        {
-          "system": "SNOMED-CT",
-          "code": 736376001,
-          "display": "Infectious disease care plan (record artifact)"
-        }
-      ],
-      "reason": "Diagnosed COVID",
-      "activities": [
-        {
-          "system": "SNOMED-CT",
-          "code": 409524006,
-          "display": "Airborne precautions (procedure)"
-        },
-        {
-          "system": "SNOMED-CT",
-          "code": 361235007,
-          "display": "Isolation of infected patient (procedure)"
-        }
-      ],
-      "goals": [
-        {
-          "addresses": [
-            "covid19"
-          ],
-          "text": "Self isolation and social distancing for 14 days."
-        }
-      ],
-      "assign_to_attribute": "covid19_careplan",
-      "direct_transition": "End Encounter and Discharge Home"
-    },
-    "End Self Isolation At Home": {
-      "type": "CarePlanEnd",
-      "direct_transition": "End Cough",
-      "referenced_by_attribute": "covid19_careplan"
-    },
-    "Self Isolation Delay": {
-      "type": "Delay",
-      "direct_transition": "End Self Isolation At Home",
-      "range": {
-        "low": 14,
-        "high": 37,
-        "unit": "days"
-      },
-      "remarks": [
-        "Median duration of viral shedding was 20 days, and longest observed duration of viral shedding was 37 days.",
-        "https://doi.org/10.1016/S0140-6736(20)30566-3"
-      ]
-    },
-    "Wait for Death": {
-      "type": "Delay",
-      "direct_transition": "Death",
-      "range": {
-        "low": 5,
-        "high": 8,
-        "unit": "days"
-      }
-    },
-    "Count Days": {
-      "type": "SetAttribute",
-      "attribute": "covid19_admission_days",
-      "value": 0,
-      "direct_transition": "Dehydration"
-    },
-    "Stay Another Day": {
-      "type": "Delay",
-      "exact": {
-        "quantity": 1,
-        "unit": "days"
-      },
-      "conditional_transition": [
-        {
-          "transition": "Antibacterial Injection",
-          "condition": {
-            "condition_type": "PriorState",
-            "name": "Respiratory Failure"
-          }
-        },
-        {
-          "transition": "Metered Dose Inhaler",
-          "condition": {
-            "condition_type": "PriorState",
-            "name": "Respiratory Distress"
-          }
-        }
-      ]
-    },
-    "Ventilation": {
-      "type": "Procedure",
-      "codes": [
-        {
-          "system": "SNOMED-CT",
-          "code": 82433009,
-          "display": "Continuous negative pressure ventilation treatment (procedure)"
-        }
-      ],
-      "direct_transition": "Stay",
-      "reason": "Respiratory Failure"
-    },
-    "Cytokine Suppression": {
-      "type": "MedicationOrder",
-      "codes": [
-        {
-          "system": "RxNorm",
-          "code": 1657981,
-          "display": "20 ML tocilizumab 20 MG/ML Injection"
-        }
-      ],
-      "direct_transition": "Recovery?",
-      "remarks": [
-        "Tocilizumab injection to prevent cytokine storms."
-      ],
-      "administration": true,
-      "reason": "Diagnosed COVID",
-      "prescription": {
-        "dosage": {
-          "amount": 1,
-          "frequency": 1,
-          "period": 8,
-          "unit": "hours"
-        },
-        "duration": {
-          "quantity": 24,
-          "unit": "hours"
-        }
-      }
-    },
-    "Gastrointestinal Issues": {
-      "type": "ConditionOnset",
-      "assign_to_attribute": "",
-      "codes": [
-        {
-          "system": "SNOMED-CT",
-          "code": 95516005,
-          "display": "Gastrointestinal irritation (disorder)"
-        }
-      ],
-      "direct_transition": "Vomiting"
-    },
-    "Dehydration": {
-      "type": "ConditionOnset",
-      "assign_to_attribute": "",
-      "codes": [
-        {
-          "system": "SNOMED-CT",
-          "code": 34095006,
-          "display": "Dehydration (disorder)"
-        }
-      ],
-      "direct_transition": "Gastrointestinal Issues"
-    },
-    "Respiratory Distress": {
-      "type": "ConditionOnset",
-      "assign_to_attribute": "",
-      "codes": [
-        {
-          "system": "SNOMED-CT",
-          "code": 271825005,
-          "display": "Respiratory distress (finding)"
-        }
-      ],
-      "direct_transition": "Metered Dose Inhaler"
-    },
-    "Respiratory Failure": {
-      "type": "ConditionOnset",
-      "assign_to_attribute": "",
-      "codes": [
-        {
-          "system": "SNOMED-CT",
-          "code": 65710008,
-          "display": "Acute respiratory failure (disorder)"
-        }
-      ],
-      "direct_transition": "Antibacterial Injection",
-      "remarks": [
-        "67 of 173 (38.7% round up to 40%) severe patients required mechanical ventilation."
-      ]
-    },
-    "Metered Dose Inhaler": {
-      "type": "MedicationOrder",
-      "codes": [
-        {
-          "system": "RxNorm",
-          "code": 2123111,
-          "display": "NDA020503 200 ACTUAT Albuterol 0.09 MG/ACTUAT Metered Dose Inhaler"
-        }
-      ],
-      "administration": true,
-      "direct_transition": "Oxygen",
-      "reason": "Respiratory Distress"
-    },
-    "Oxygen": {
-      "type": "Procedure",
-      "codes": [
-        {
-          "system": "SNOMED-CT",
-          "code": 371908008,
-          "display": "Oxygen administration by mask (procedure)"
-        }
-      ],
-      "reason": "Respiratory Distress",
-      "direct_transition": "Stay"
-    },
-    "Pulmonary Edema": {
-      "type": "ConditionOnset",
-      "assign_to_attribute": "",
-      "codes": [
-        {
-          "system": "SNOMED-CT",
-          "code": 40541001,
-          "display": "Acute pulmonary edema (disorder)"
-        }
-      ],
-      "direct_transition": "Pneumonia"
-    },
-    "Antibacterial Injection": {
-      "type": "MedicationOrder",
-      "codes": [
-        {
-          "system": "RxNorm",
-          "code": 1668238,
-          "display": "Azithromycin 500 MG Injection"
-        }
-      ],
-      "direct_transition": "Ventilation",
-      "administration": true,
-      "reason": "Pulmonary Edema",
-      "remarks": [
-        "Really this is only administered if there is an additional bacterial infection in the lungs."
-      ]
-    },
-    "Vomiting": {
-      "type": "ConditionOnset",
-      "assign_to_attribute": "",
-      "codes": [
-        {
-          "system": "SNOMED-CT",
-          "code": 765480005,
-          "display": "Vomiting co-occurrent and due to infectious disease (disorder)"
-        }
-      ],
-      "direct_transition": "CBC"
-    },
-    "End Cough": {
-      "type": "ConditionEnd",
-      "direct_transition": "End Dehydration",
-      "condition_onset": "Cough"
-    },
-    "End Dehydration": {
-      "type": "ConditionEnd",
-      "direct_transition": "End COVID19",
-      "condition_onset": "Dehydration"
-    },
-    "End COVID19": {
-      "type": "ConditionEnd",
-      "direct_transition": "End Fever",
-      "condition_onset": "Diagnosed COVID"
-    },
-    "End Fever": {
-      "type": "ConditionEnd",
-      "direct_transition": "End Gastrointestinal Issues",
-      "condition_onset": "Fever"
-    },
-    "End Gastrointestinal Issues": {
-      "type": "ConditionEnd",
-      "direct_transition": "End Pneumonia",
-      "condition_onset": "Gastrointestinal Issues"
-    },
-    "End Pneumonia": {
-      "type": "ConditionEnd",
-      "direct_transition": "End Pulmonary Edema",
-      "condition_onset": "Pneumonia"
-    },
-    "End Pulmonary Edema": {
-      "type": "ConditionEnd",
-      "direct_transition": "End Respiratory Distress",
-      "condition_onset": "Pulmonary Edema"
-    },
-    "End Respiratory Distress": {
-      "type": "ConditionEnd",
-      "direct_transition": "End Respiratory Failure",
-      "condition_onset": "Respiratory Distress"
-    },
-    "End Respiratory Failure": {
-      "type": "ConditionEnd",
-      "direct_transition": "End Shortness of Breath",
-      "condition_onset": "Respiratory Failure"
-    },
-    "End Shortness of Breath": {
-      "type": "ConditionEnd",
-      "direct_transition": "End Vomiting",
-      "condition_onset": "Shortness of Breath"
-    },
-    "End Vomiting": {
-      "type": "ConditionEnd",
-      "direct_transition": "Terminal",
-      "condition_onset": "Vomiting"
-    },
-    "Daily Acetaminophen for Fever": {
-      "type": "MedicationOrder",
-      "codes": [
-        {
-          "system": "RxNorm",
-          "code": 198440,
-          "display": "Acetaminophen 500 MG Oral Tablet"
-        }
-      ],
-      "direct_transition": "Daily HEPA Filter for Room",
-      "reason": "Fever",
-      "administration": true
-    },
-    "Chest X-Ray": {
-      "type": "Procedure",
-      "codes": [
-        {
-          "system": "SNOMED-CT",
-          "code": 399208008,
-          "display": "Plain chest X-ray (procedure)"
-        }
-      ],
-      "duration": {
-        "low": 15,
-        "high": 45,
-        "unit": "minutes"
-      },
-      "direct_transition": "Pulmonary Edema",
-      "reason": "Shortness of Breath"
-    },
-    "Daily PPE for Clinician": {
-      "type": "Simple",
-      "direct_transition": "Stay Another Day",
-      "remarks": [
-        "SCTID: 409526008, Personal protective equipment (physical object)",
-        "How many?"
-      ]
-    },
-    "Daily HEPA Filter for Room": {
-      "type": "Procedure",
-      "codes": [
-        {
-          "system": "SNOMED-CT",
-          "code": 972002,
-          "display": "Air filter, device (physical object)"
-        }
-      ],
-      "direct_transition": "Daily PPE for Clinician"
-    },
-    "End Encounter and Admit Immediately": {
-      "type": "EncounterEnd",
-      "direct_transition": "Admission"
-    },
-    "End Encounter and Discharge Home": {
-      "type": "EncounterEnd",
-      "complex_transition": [
-        {
-          "condition": {
-            "condition_type": "Attribute",
-            "attribute": "covid19_death",
-            "operator": "==",
-            "value": true
-          },
-          "distributions": [
-            {
-              "transition": "Wait for Admission",
-              "distribution": 0.9
-            },
-            {
-              "transition": "Wait for Death",
-              "distribution": 0.1
-            }
-          ]
-        },
-        {
-          "distributions": [],
-          "transition": "Self Isolation Delay"
-        }
-      ],
-      "remarks": [
-        "Transition probabilities need adjustment."
-      ]
-    },
-    "Retest Positive": {
-      "type": "DiagnosticReport",
-      "codes": [
-        {
-          "system": "LOINC",
-          "code": "94531-1",
-          "display": "SARS-CoV-2 RNA Pnl Resp NAA+probe"
-        }
-      ],
-      "observations": [
-        {
-          "category": "laboratory",
-          "unit": "",
-          "codes": [
-            {
-              "system": "LOINC",
-              "code": "94531-1",
-              "display": "SARS-CoV-2 RNA Pnl Resp NAA+probe"
-            }
-          ],
-          "value_code": {
-            "system": "SNOMED-CT",
-            "code": 260373001,
-            "display": "Detected (qualifier value)"
-          }
-        }
-      ],
-      "direct_transition": "Decline"
-    },
-    "Decline": {
-      "type": "Delay",
-      "direct_transition": "Death",
-      "range": {
-        "low": 1,
-        "high": 3,
-        "unit": "days"
-      }
-    },
-    "Recovery?": {
-      "type": "Simple",
-      "complex_transition": [
-        {
-          "condition": {
-            "condition_type": "Attribute",
-            "attribute": "covid19_death",
-            "operator": "==",
-            "value": true
-          },
-          "distributions": [
-            {
-              "distribution": 0.5,
-              "transition": "Retest Positive"
-            },
-            {
-              "distribution": 0.5,
-              "transition": "Decline"
-            }
-          ]
-        },
-        {
-          "distributions": [],
-          "transition": "Take Normal Temperature"
-        }
-      ],
-      "remarks": [
-        "Very rough estimates. Of critical patients, 42 of 53 died (~86%). Of those with coronorary heart disease (N=15),13 died and 2 survived. Other comorbidities approximately equal."
-      ]
-    },
-    "Retest Negative": {
-      "type": "DiagnosticReport",
-      "codes": [
-        {
-          "system": "LOINC",
-          "code": "94531-1",
-          "display": "SARS-CoV-2 RNA Pnl Resp NAA+probe"
-        }
-      ],
-      "observations": [
-        {
-          "category": "laboratory",
-          "unit": "",
-          "codes": [
-            {
-              "system": "LOINC",
-              "code": "94531-1",
-              "display": "SARS-CoV-2 RNA Pnl Resp NAA+probe"
-            }
-          ],
-          "value_code": {
-            "system": "SNOMED-CT",
-            "code": 260415000,
-            "display": "Not detected (qualifier value)"
-          }
-        }
-      ],
-      "direct_transition": "Wait for retest"
-    },
-    "Second Negative Test": {
-      "type": "DiagnosticReport",
-      "codes": [
-        {
-          "system": "LOINC",
-          "code": "94531-1",
-          "display": "SARS-CoV-2 RNA Pnl Resp NAA+probe"
-        }
-      ],
-      "observations": [
-        {
-          "category": "laboratory",
-          "unit": "",
-          "codes": [
-            {
-              "system": "LOINC",
-              "code": "94531-1",
-              "display": "SARS-CoV-2 RNA Pnl Resp NAA+probe"
-            }
-          ],
-          "value_code": {
-            "system": "SNOMED-CT",
-            "code": 260415000,
-            "display": "Not detected (qualifier value)"
-          }
-        }
-      ],
-      "direct_transition": "Discharge"
-    },
-    "Wait for retest": {
-      "type": "Delay",
-      "direct_transition": "Second Normal Temperature",
-      "range": {
-        "low": 18,
-        "high": 30,
-        "unit": "hours"
-      }
-    },
-    "Take Temperature Each Day": {
-      "type": "Observation",
-      "category": "vital-signs",
-      "unit": "Cel",
-      "codes": [
-        {
-          "system": "LOINC",
-          "code": "8310-5",
-          "display": "Body temperature"
-        },
-        {
-          "system": "LOINC",
-          "code": "8331-1",
-          "display": "Oral temperature"
-        }
-      ],
-      "range": {
-        "low": 37.7,
-        "high": 42.2
-      },
-      "direct_transition": "Daily Acetaminophen for Fever"
-    },
-    "Take Normal Temperature": {
-      "type": "Observation",
-      "category": "vital-signs",
-      "unit": "Cel",
-      "codes": [
-        {
-          "system": "LOINC",
-          "code": "8310-5",
-          "display": "Body temperature"
-        },
-        {
-          "system": "LOINC",
-          "code": "8331-1",
-          "display": "Oral temperature"
-        }
-      ],
-      "direct_transition": "End Inpatient Fever",
-      "range": {
-        "low": 36.1,
-        "high": 37.2
-      }
-    },
-    "Second Normal Temperature": {
-      "type": "Observation",
-      "category": "vital-signs",
-      "unit": "Cel",
-      "codes": [
-        {
-          "system": "LOINC",
-          "code": "8310-5",
-          "display": "Body temperature"
-        },
-        {
-          "system": "LOINC",
-          "code": "8331-1",
-          "display": "Oral temperature"
-        }
-      ],
-      "range": {
-        "low": 36.1,
-        "high": 37.2
-      },
-      "direct_transition": "Second Negative Test"
-    },
-    "End Inpatient Fever": {
-      "type": "ConditionEnd",
-      "direct_transition": "Retest Negative",
-      "condition_onset": "Fever"
-    },
-    "Determine Severity": {
-      "type": "Simple",
-      "complex_transition": [
-        {
-          "condition": {
-            "condition_type": "And",
-            "conditions": [
-              {
-                "condition_type": "Attribute",
-                "attribute": "covid19_risk",
-                "operator": "==",
-                "value": "high"
-              },
-              {
-                "condition_type": "Age",
-                "operator": ">=",
-                "quantity": 50,
-                "unit": "years"
-              }
-            ]
-          },
-          "distributions": [
-            {
-              "transition": "Severe Severity",
-              "distribution": 0.5
-            },
-            {
-              "transition": "Mild Severity",
-              "distribution": 0.45
-            },
-            {
-              "transition": "Negative Severity",
-              "distribution": 0.05
-            }
-          ]
-        },
-        {
-          "distributions": [
-            {
-              "transition": "Severe Severity",
-              "distribution": 0.25
-            },
-            {
-              "transition": "Mild Severity",
-              "distribution": 0.7
-            },
-            {
-              "transition": "Negative Severity",
-              "distribution": 0.05
-            }
-          ],
-          "condition": {
-            "condition_type": "Attribute",
-            "attribute": "covid19_risk",
-            "operator": "==",
-            "value": "high"
-          }
-        },
-        {
-          "distributions": [
-            {
-              "transition": "Severe Severity",
-              "distribution": 0.3
-            },
-            {
-              "transition": "Mild Severity",
-              "distribution": 0.65
-            },
-            {
-              "transition": "Negative Severity",
-              "distribution": 0.05
-            }
-          ],
-          "condition": {
-            "condition_type": "And",
-            "conditions": [
-              {
-                "condition_type": "Attribute",
-                "attribute": "covid19_risk",
-                "operator": "==",
-                "value": "low"
-              },
-              {
-                "condition_type": "Age",
-                "operator": ">=",
-                "quantity": 50,
-                "unit": "years"
-              }
-            ]
-          }
-        },
-        {
-          "condition": {
-            "condition_type": "Attribute",
-            "attribute": "covid19_risk",
-            "operator": "==",
-            "value": "low"
-          },
-          "distributions": [
-            {
-              "transition": "Severe Severity",
-              "distribution": 0.15
-            },
-            {
-              "transition": "Mild Severity",
-              "distribution": 0.8
-            },
-            {
-              "transition": "Negative Severity",
-              "distribution": 0.05
-            }
-          ]
-        },
-        {
-          "distributions": [],
-          "transition": "Severe Severity"
-        }
-      ]
-    },
-    "Negative Severity": {
-      "type": "SetAttribute",
-      "attribute": "covid19_severity",
-      "direct_transition": "Encounter for Test",
-      "value": "negative"
-    },
-    "Mild Severity": {
-      "type": "SetAttribute",
-      "attribute": "covid19_severity",
-      "direct_transition": "Encounter for Test",
-      "value": "mild"
-    },
-    "Severe Severity": {
-      "type": "SetAttribute",
-      "attribute": "covid19_severity",
-      "direct_transition": "Encounter for Test",
-      "value": "severe"
-    },
-    "Determine Risk": {
-      "type": "Simple",
-      "conditional_transition": [
-        {
-          "transition": "High Risk of Severe Disease",
-          "condition": {
-            "condition_type": "Or",
-            "conditions": [
-              {
-                "condition_type": "Attribute",
-                "attribute": "diabetes",
-                "operator": "==",
-                "value": true
-              },
-              {
-                "condition_type": "Or",
-                "conditions": [
-                  {
-                    "condition_type": "Attribute",
-                    "attribute": "hypertension",
-                    "operator": "==",
-                    "value": true
-                  },
-                  {
-                    "condition_type": "Or",
-                    "conditions": [
-                      {
-                        "condition_type": "Attribute",
-                        "attribute": "copd_variant",
-                        "operator": "is not nil"
-                      },
-                      {
-                        "condition_type": "Or",
-                        "conditions": [
-                          {
-                            "condition_type": "Attribute",
-                            "attribute": "Cystic_Fibrosis",
-                            "operator": "is not nil"
-                          },
-                          {
-                            "condition_type": "Or",
-                            "conditions": [
-                              {
-                                "condition_type": "Attribute",
-                                "attribute": "asthma_condition",
-                                "operator": "is not nil"
-                              },
-                              {
-                                "condition_type": "Or",
-                                "conditions": [
-                                  {
-                                    "condition_type": "Attribute",
-                                    "attribute": "smoker",
-                                    "operator": "==",
-                                    "value": true
-                                  },
-                                  {
-                                    "condition_type": "Or",
-                                    "conditions": [
-                                      {
-                                        "condition_type": "Attribute",
-                                        "attribute": "coronary_heart_disease",
-                                        "operator": "==",
-                                        "value": true
-                                      },
-                                      {
-                                        "condition_type": "Or",
-                                        "conditions": [
-                                          {
-                                            "condition_type": "Attribute",
-                                            "attribute": "chf",
-                                            "operator": "is not nil"
-                                          },
-                                          {
-                                            "condition_type": "Or",
-                                            "conditions": [
-                                              {
-                                                "condition_type": "Attribute",
-                                                "attribute": "homelessness_category",
-                                                "operator": "==",
-                                                "value": "chronic"
-                                              },
-                                              {
-                                                "condition_type": "Or",
-                                                "conditions": [
-                                                  {
-                                                    "condition_type": "Attribute",
-                                                    "attribute": "lung_cancer",
-                                                    "operator": "==",
-                                                    "value": true
-                                                  },
-                                                  {
-                                                    "condition_type": "Or",
-                                                    "conditions": [
-                                                      {
-                                                        "condition_type": "Attribute",
-                                                        "attribute": "colorectal_cancer_stage",
-                                                        "operator": "is not nil"
-                                                      },
-                                                      {
-                                                        "condition_type": "Or",
-                                                        "conditions": [
-                                                          {
-                                                            "condition_type": "Attribute",
-                                                            "attribute": "breast_cancer_condition",
-                                                            "operator": "is not nil"
-                                                          },
-                                                          {
-                                                            "condition_type": "Or",
-                                                            "conditions": [
-                                                              {
-                                                                "condition_type": "Attribute",
-                                                                "attribute": "lupus_careplan",
-                                                                "operator": "is not nil"
-                                                              },
-                                                              {
-                                                                "condition_type": "Or",
-                                                                "conditions": [
-                                                                  {
-                                                                    "condition_type": "Attribute",
-                                                                    "attribute": "ra_careplan",
-                                                                    "operator": "is not nil"
-                                                                  },
-                                                                  {
-                                                                    "condition_type": "Vital Sign",
-                                                                    "vital_sign": "BMI",
-                                                                    "operator": ">=",
-                                                                    "value": 40
-                                                                  }
-                                                                ]
-                                                              }
-                                                            ]
-                                                          }
-                                                        ]
-                                                      }
-                                                    ]
-                                                  }
-                                                ]
-                                              }
-                                            ]
-                                          }
-                                        ]
-                                      }
-                                    ]
-                                  }
-                                ]
-                              }
-                            ]
-                          }
-                        ]
-                      }
-                    ]
-                  }
-                ]
-              }
-            ]
-          }
-        },
-        {
-          "transition": "Low Risk of Severe Disease"
-        }
-      ]
-    },
-    "Severity Assessment": {
-      "type": "Simple",
-      "remarks": [
-        "Does patient need negative pressure room?",
-        "Stable patients go into regular room with mask, contact and droplet precautions.",
-        "Risky patients with tracheostomy or will require procedures with aerosolation (high flow nasal canula, immediate intubation, or non-invasive positive pressure ventilation, or immediate nebulizer).",
-        "Risky patients: if no negative pressure rooms available, then staff need to wear PPE (N95 or PAPR)"
-      ],
-      "conditional_transition": [
-        {
-          "transition": "Isolation in Negative Pressure",
-          "condition": {
-            "condition_type": "Attribute",
-            "attribute": "covid19_severity",
-            "operator": "==",
-            "value": "severe"
-          }
-        },
-        {
-          "transition": "Isolation"
-        }
-      ]
-    },
-    "Isolation": {
-      "type": "CarePlanStart",
-      "codes": [
-        {
-          "system": "SNOMED-CT",
-          "code": 736376001,
-          "display": "Infectious disease care plan (record artifact)"
-        }
-      ],
-      "reason": "Suspected COVID",
-      "activities": [
-        {
-          "system": "SNOMED-CT",
-          "code": 409524006,
-          "display": "Airborne precautions (procedure)"
-        },
-        {
-          "system": "SNOMED-CT",
-          "code": 409526008,
-          "display": "Personal protective equipment (physical object)"
-        }
-      ],
-      "assign_to_attribute": "covid19_careplan",
-      "direct_transition": "Wait for Test"
-    },
-    "Wait for Test": {
-      "type": "Delay",
-      "range": {
-        "low": 30,
-        "high": 90,
-        "unit": "minutes"
-      },
-      "direct_transition": "End Plan"
-    },
-    "Administer COVID-19 Test Negative": {
-      "type": "DiagnosticReport",
-      "codes": [
-        {
-          "system": "LOINC",
-          "code": "94531-1",
-          "display": "SARS-CoV-2 RNA Pnl Resp NAA+probe"
-        }
-      ],
-      "observations": [
-        {
-          "category": "laboratory",
-          "unit": "",
-          "codes": [
-            {
-              "system": "LOINC",
-              "code": "94531-1",
-              "display": "SARS-CoV-2 RNA Pnl Resp NAA+probe"
-            }
-          ],
-          "value_code": {
-            "system": "SNOMED-CT",
-            "code": 260415000,
-            "display": "Not detected (qualifier value)"
-          }
-        }
-      ],
-      "direct_transition": "End Encounter Testing Negative"
-    },
-    "Administer COVID-19 Test Positive": {
-      "type": "DiagnosticReport",
-      "codes": [
-        {
-          "system": "LOINC",
-          "code": "94531-1",
-          "display": "SARS-CoV-2 RNA Pnl Resp NAA+probe"
-        }
-      ],
-      "observations": [
-        {
-          "category": "laboratory",
-          "unit": "",
-          "codes": [
-            {
-              "system": "LOINC",
-              "code": "94531-1",
-              "display": "SARS-CoV-2 RNA Pnl Resp NAA+probe"
-            }
-          ],
-          "value_code": {
-            "system": "SNOMED-CT",
-            "code": 260373001,
-            "display": "Detected (qualifier value)"
-          }
-        }
-      ],
-      "direct_transition": "Survival Determination"
-    },
-    "End Plan": {
-      "type": "CarePlanEnd",
-      "direct_transition": "End Exposure",
-      "referenced_by_attribute": "covid19_careplan"
-    },
-    "End Encounter Testing Negative": {
-      "type": "EncounterEnd",
-      "direct_transition": "Terminal"
-    },
-    "CBC Differential": {
-      "type": "DiagnosticReport",
-      "codes": [
-        {
-          "system": "LOINC",
-          "code": "57023-4",
-          "display": "Auto Differential panel - Blood"
-        }
-      ],
-      "observations": [
-        {
-          "category": "laboratory",
-          "unit": "%",
-          "codes": [
-            {
-              "system": "LOINC",
-              "code": "770-8",
-              "display": "Neutrophils/100 leukocytes in Blood by Automated count"
-            }
-          ],
-          "range": {
-            "low": 10,
-            "high": 45
-          }
-        },
-        {
-          "category": "laboratory",
-          "unit": "%",
-          "codes": [
-            {
-              "system": "LOINC",
-              "code": "736-9",
-              "display": "Lymphocytes/100 leukocytes in Blood by Automated count"
-            }
-          ],
-          "range": {
-            "low": 5,
-            "high": 25
-          }
-        },
-        {
-          "category": "laboratory",
-          "unit": "%",
-          "codes": [
-            {
-              "system": "LOINC",
-              "code": "5905-5",
-              "display": "Monocytes/100 leukocytes in Blood by Automated count"
-            }
-          ],
-          "range": {
-            "low": 5,
-            "high": 15
-          }
-        },
-        {
-          "category": "laboratory",
-          "unit": "%",
-          "codes": [
-            {
-              "system": "LOINC",
-              "code": "713-8",
-              "display": "Eosinophils/100 leukocytes in Blood by Automated count"
-            }
-          ],
-          "range": {
-            "low": 3,
-            "high": 6
-          }
-        },
-        {
-          "category": "laboratory",
-          "unit": "%",
-          "codes": [
-            {
-              "system": "LOINC",
-              "code": "706-2",
-              "display": "Basophils/100 leukocytes in Blood by Automated count"
-            }
-          ],
-          "range": {
-            "low": 2,
-            "high": 4
-          }
-        },
-        {
-          "category": "laboratory",
-          "unit": "10*3/uL",
-          "codes": [
-            {
-              "system": "LOINC",
-              "code": "751-8",
-              "display": "Neutrophils [#/volume] in Blood by Automated count"
-            }
-          ],
-          "range": {
-            "low": 1.4,
-            "high": 4
-          }
-        },
-        {
-          "category": "laboratory",
-          "unit": "10*3/uL",
-          "codes": [
-            {
-              "system": "LOINC",
-              "code": "731-0",
-              "display": "Lymphocytes [#/volume] in Blood by Automated count"
-            }
-          ],
-          "range": {
-            "low": 0.6,
-            "high": 1
-          }
-        },
-        {
-          "category": "laboratory",
-          "unit": "10*3/uL",
-          "codes": [
-            {
-              "system": "LOINC",
-              "code": "742-7",
-              "display": "Monocytes [#/volume] in Blood by Automated count"
-            }
-          ],
-          "range": {
-            "low": 0.5,
-            "high": 1.4
-          }
-        },
-        {
-          "category": "laboratory",
-          "unit": "10*3/uL",
-          "codes": [
-            {
-              "system": "LOINC",
-              "code": "711-2",
-              "display": "Eosinophils [#/volume] in Blood by Automated count"
-            }
-          ],
-          "range": {
-            "low": 0.2,
-            "high": 0.6
-          }
-        },
-        {
-          "category": "laboratory",
-          "unit": "10*3/uL",
-          "codes": [
-            {
-              "system": "LOINC",
-              "code": "704-7",
-              "display": "Basophils [#/volume] in Blood by Automated count"
-            }
-          ],
-          "range": {
-            "low": 0.2,
-            "high": 0.4
-          }
-        }
-      ],
-      "direct_transition": "Chest X-Ray",
-      "remarks": [
-        "Viral infection should show DECREASES in neutro and lymph, and INCREASES in mono, eosino, and baso."
-      ]
-    },
-    "CBC": {
-      "type": "DiagnosticReport",
-      "codes": [
-        {
-          "system": "LOINC",
-          "code": "58410-2",
-          "display": "Complete blood count (hemogram) panel - Blood by Automated count"
-        }
-      ],
-      "observations": [
-        {
-          "category": "laboratory",
-          "unit": "10*3/uL",
-          "codes": [
-            {
-              "system": "LOINC",
-              "code": "6690-2",
-              "display": "Leukocytes [#/volume] in Blood by Automated count"
-            }
-          ],
-          "range": {
-            "low": 3,
-            "high": 4
-          }
-        },
-        {
-          "category": "laboratory",
-          "unit": "10*6/uL",
-          "codes": [
-            {
-              "system": "LOINC",
-              "code": "789-8",
-              "display": "Erythrocytes [#/volume] in Blood by Automated count"
-            }
-          ],
-          "range": {
-            "low": 3.77,
-            "high": 5.8
-          }
-        },
-        {
-          "category": "laboratory",
-          "unit": "g/dL",
-          "codes": [
-            {
-              "system": "LOINC",
-              "code": "718-7",
-              "display": "Hemoglobin [Mass/volume] in Blood"
-            }
-          ],
-          "range": {
-            "low": 11.1,
-            "high": 14.1
-          }
-        },
-        {
-          "category": "laboratory",
-          "unit": "%",
-          "codes": [
-            {
-              "system": "LOINC",
-              "code": "4544-3",
-              "display": "Hematocrit [Volume Fraction] of Blood by Automated count"
-            }
-          ],
-          "range": {
-            "low": 37.5,
-            "high": 46.6
-          }
-        },
-        {
-          "category": "laboratory",
-          "unit": "fL",
-          "codes": [
-            {
-              "system": "LOINC",
-              "code": "787-2",
-              "display": "MCV [Entitic volume] by Automated count"
-            }
-          ],
-          "range": {
-            "low": 79,
-            "high": 97
-          }
-        },
-        {
-          "category": "laboratory",
-          "unit": "pg",
-          "codes": [
-            {
-              "system": "LOINC",
-              "code": "785-6",
-              "display": "MCH [Entitic mass] by Automated count"
-            }
-          ],
-          "range": {
-            "low": 26.6,
-            "high": 33
-          }
-        },
-        {
-          "category": "laboratory",
-          "unit": "g/dL",
-          "codes": [
-            {
-              "system": "LOINC",
-              "code": "786-4",
-              "display": "MCHC [Mass/volume] by Automated count"
-            }
-          ],
-          "range": {
-            "low": 31.5,
-            "high": 35.7
-          }
-        },
-        {
-          "category": "laboratory",
-          "unit": "%",
-          "codes": [
-            {
-              "system": "LOINC",
-              "code": "788-0",
-              "display": "Erythrocyte distribution width [Ratio] by Automated count"
-            }
-          ],
-          "range": {
-            "low": 12.3,
-            "high": 15.4
-          }
-        },
-        {
-          "category": "laboratory",
-          "unit": "10*3/uL",
-          "codes": [
-            {
-              "system": "LOINC",
-              "code": "777-3",
-              "display": "Platelets [#/volume] in Blood by Automated count"
-            }
-          ],
-          "range": {
-            "low": 99,
-            "high": 150
-          }
-        }
-      ],
-      "direct_transition": "CBC Differential",
-      "remarks": [
-        "In the most severe patients, white-cell counts should be less than 4000 per mm3",
-        "In the most severe patients, platelet counts should also trend towards being less than 150K per mm3",
-        "In the most severe patients, median hemoglobin should be around 12.8 g/dL"
-      ]
-    },
-    "High Risk of Severe Disease": {
-      "type": "SetAttribute",
-      "attribute": "covid19_risk",
-      "direct_transition": "Determine Severity",
-      "value": "high"
-    },
-    "Low Risk of Severe Disease": {
-      "type": "SetAttribute",
-      "attribute": "covid19_risk",
-      "direct_transition": "Determine Severity",
-      "value": "low"
-    },
-    "Antimalarial Medication": {
-      "type": "MedicationOrder",
-      "codes": [
-        {
-          "system": "RxNorm",
-          "code": 979092,
-          "display": "Hydroxychloroquine Sulfate 200 MG Oral Tablet"
-        }
-      ],
-      "direct_transition": "Take Temperature Each Day",
-      "administration": true,
-      "reason": "Diagnosed COVID"
-    },
-    "Influenza B Detected": {
-      "type": "DiagnosticReport",
-      "codes": [
-        {
-          "system": "LOINC",
-          "code": "80381-7",
-          "display": "Influenza virus A and B Ag panel - Nasopharynx by Rapid immunoassay"
-        }
-      ],
-      "observations": [
-        {
-          "category": "laboratory",
-          "unit": "",
-          "codes": [
-            {
-              "system": "LOINC",
-              "code": "80382-5",
-              "display": "Influenza virus A Ag [Presence] in Nasopharynx by Rapid immunoassay"
-            }
-          ],
-          "value_code": {
-            "system": "SNOMED-CT",
-            "code": 260415000,
-            "display": "Not detected (qualifier value)"
-          }
-        },
-        {
-          "category": "laboratory",
-          "unit": "",
-          "codes": [
-            {
-              "system": "LOINC",
-              "code": "80383-3",
-              "display": "Influenza virus B Ag [Presence] in Nasopharynx by Rapid immunoassay"
-            }
-          ],
-          "value_code": {
-            "system": "SNOMED-CT",
-            "code": 260373001,
-            "display": "Detected (qualifier value)"
-          }
-        }
-      ],
-      "direct_transition": "Severity Assessment"
-    },
-    "Influenza A Detected": {
-      "type": "DiagnosticReport",
-      "codes": [
-        {
-          "system": "LOINC",
-          "code": "80381-7",
-          "display": "Influenza virus A and B Ag panel - Nasopharynx by Rapid immunoassay"
-        }
-      ],
-      "observations": [
-        {
-          "category": "laboratory",
-          "unit": "",
-          "codes": [
-            {
-              "system": "LOINC",
-              "code": "80382-5",
-              "display": "Influenza virus A Ag [Presence] in Nasopharynx by Rapid immunoassay"
-            }
-          ],
-          "value_code": {
-            "system": "SNOMED-CT",
-            "code": 260373001,
-            "display": "Detected (qualifier value)"
-          }
-        },
-        {
-          "category": "laboratory",
-          "unit": "",
-          "codes": [
-            {
-              "system": "LOINC",
-              "code": "80383-3",
-              "display": "Influenza virus B Ag [Presence] in Nasopharynx by Rapid immunoassay"
-            }
-          ],
-          "value_code": {
-            "system": "SNOMED-CT",
-            "code": 260415000,
-            "display": "Not detected (qualifier value)"
-          }
-        }
-      ],
-      "direct_transition": "Severity Assessment"
-    },
-    "Influenza Not Detected": {
-      "type": "DiagnosticReport",
-      "codes": [
-        {
-          "system": "LOINC",
-          "code": "80381-7",
-          "display": "Influenza virus A and B Ag panel - Nasopharynx by Rapid immunoassay"
-        }
-      ],
-      "observations": [
-        {
-          "category": "laboratory",
-          "unit": "",
-          "codes": [
-            {
-              "system": "LOINC",
-              "code": "80382-5",
-              "display": "Influenza virus A Ag [Presence] in Nasopharynx by Rapid immunoassay"
-            }
-          ],
-          "value_code": {
-            "system": "SNOMED-CT",
-            "code": 260415000,
-            "display": "Not detected (qualifier value)"
-          }
-        },
-        {
-          "category": "laboratory",
-          "unit": "",
-          "codes": [
-            {
-              "system": "LOINC",
-              "code": "80383-3",
-              "display": "Influenza virus B Ag [Presence] in Nasopharynx by Rapid immunoassay"
-            }
-          ],
-          "value_code": {
-            "system": "SNOMED-CT",
-            "code": 260415000,
-            "display": "Not detected (qualifier value)"
-          }
-        }
-      ],
-      "direct_transition": "Severity Assessment"
-    },
-    "Child or Immunocompromised": {
-      "type": "Simple",
-      "distributed_transition": [
-        {
-          "transition": "Respiratory Virus Panel Not Detected",
-          "distribution": 0.92
-        },
-        {
-          "transition": "Respiratory Virus Panel Influenza A Detected",
-          "distribution": 0.04
-        },
-        {
-          "transition": "Respiratory Virus Panel Influenza B Detected",
-          "distribution": 0.04
-        }
-      ]
-    },
-    "Co-Infection Rate": {
-      "type": "Simple",
-      "remarks": [
-        "Approximately 8% co-infection rate with influenza."
-      ],
-      "distributed_transition": [
-        {
-          "transition": "Influenza Not Detected",
-          "distribution": 0.92
-        },
-        {
-          "transition": "Influenza A Detected",
-          "distribution": 0.04
-        },
-        {
-          "transition": "Influenza B Detected",
-          "distribution": 0.04
-        }
-      ]
-    },
-    "Respiratory Virus Panel Not Detected": {
-      "type": "DiagnosticReport",
-      "codes": [
-        {
-          "system": "LOINC",
-          "code": "92143-7",
-          "display": "Respiratory pathogens DNA and RNA panel - Respiratory specimen by NAA with probe detection"
-        }
-      ],
-      "observations": [
-        {
-          "category": "laboratory",
-          "unit": "",
-          "codes": [
-            {
-              "system": "LOINC",
-              "code": "92142-9",
-              "display": "Influenza virus A RNA [Presence] in Respiratory specimen by NAA with probe detection"
-            }
-          ],
-          "value_code": {
-            "system": "SNOMED-CT",
-            "code": 260385009,
-            "display": "Negative (qualifier value)"
-          }
-        },
-        {
-          "category": "laboratory",
-          "unit": "",
-          "codes": [
-            {
-              "system": "LOINC",
-              "code": "92141-1",
-              "display": "Influenza virus B RNA [Presence] in Respiratory specimen by NAA with probe detection"
-            }
-          ],
-          "value_code": {
-            "system": "SNOMED-CT",
-            "code": 260385009,
-            "display": "Negative (qualifier value)"
-          }
-        },
-        {
-          "category": "laboratory",
-          "unit": "",
-          "codes": [
-            {
-              "system": "LOINC",
-              "code": "92131-2",
-              "display": "Respiratory syncytial virus RNA [Presence] in Respiratory specimen by NAA with probe detection"
-            }
-          ],
-          "value_code": {
-            "system": "SNOMED-CT",
-            "code": 260385009,
-            "display": "Negative (qualifier value)"
-          }
-        },
-        {
-          "category": "laboratory",
-          "unit": "",
-          "codes": [
-            {
-              "system": "LOINC",
-              "code": "92140-3",
-              "display": "Parainfluenza virus 1 RNA [Presence] in Respiratory specimen by NAA with probe detection"
-            }
-          ],
-          "value_code": {
-            "system": "SNOMED-CT",
-            "code": 260385009,
-            "display": "Negative (qualifier value)"
-          }
-        },
-        {
-          "category": "laboratory",
-          "unit": "",
-          "codes": [
-            {
-              "system": "LOINC",
-              "code": "92139-5",
-              "display": "Parainfluenza virus 2 RNA [Presence] in Respiratory specimen by NAA with probe detection"
-            }
-          ],
-          "value_code": {
-            "system": "SNOMED-CT",
-            "code": 260385009,
-            "display": "Negative (qualifier value)"
-          }
-        },
-        {
-          "category": "laboratory",
-          "unit": "",
-          "codes": [
-            {
-              "system": "LOINC",
-              "code": "92138-7",
-              "display": "Parainfluenza virus 3 RNA [Presence] in Respiratory specimen by NAA with probe detection"
-            }
-          ],
-          "value_code": {
-            "system": "SNOMED-CT",
-            "code": 260385009,
-            "display": "Negative (qualifier value)"
-          }
-        },
-        {
-          "category": "laboratory",
-          "unit": "",
-          "codes": [
-            {
-              "system": "LOINC",
-              "code": "92130-4",
-              "display": "Rhinovirus RNA [Presence] in Respiratory specimen by NAA with probe detection"
-            }
-          ],
-          "value_code": {
-            "system": "SNOMED-CT",
-            "code": 260385009,
-            "display": "Negative (qualifier value)"
-          }
-        },
-        {
-          "category": "laboratory",
-          "unit": "",
-          "codes": [
-            {
-              "system": "LOINC",
-              "code": "92134-6",
-              "display": "Human metapneumovirus RNA [Presence] in Respiratory specimen by NAA with probe detection"
-            }
-          ],
-          "value_code": {
-            "system": "SNOMED-CT",
-            "code": 260385009,
-            "display": "Negative (qualifier value)"
-          }
-        },
-        {
-          "category": "laboratory",
-          "unit": "",
-          "codes": [
-            {
-              "system": "LOINC",
-              "code": "94040-3",
-              "display": "Adenovirus A+B+C+D+E DNA [Presence] in Respiratory specimen by NAA with probe detection"
-            }
-          ],
-          "value_code": {
-            "system": "SNOMED-CT",
-            "code": 260385009,
-            "display": "Negative (qualifier value)"
-          }
-        }
-      ],
-      "direct_transition": "Severity Assessment"
-    },
-    "Respiratory Virus Panel Influenza A Detected": {
-      "type": "DiagnosticReport",
-      "codes": [
-        {
-          "system": "LOINC",
-          "code": "92143-7",
-          "display": "Respiratory pathogens DNA and RNA panel - Respiratory specimen by NAA with probe detection"
-        }
-      ],
-      "observations": [
-        {
-          "category": "laboratory",
-          "unit": "",
-          "codes": [
-            {
-              "system": "LOINC",
-              "code": "92142-9",
-              "display": "Influenza virus A RNA [Presence] in Respiratory specimen by NAA with probe detection"
-            }
-          ],
-          "value_code": {
-            "system": "SNOMED-CT",
-            "code": 10828004,
-            "display": "Positive (qualifier value)"
-          }
-        },
-        {
-          "category": "laboratory",
-          "unit": "",
-          "codes": [
-            {
-              "system": "LOINC",
-              "code": "92141-1",
-              "display": "Influenza virus B RNA [Presence] in Respiratory specimen by NAA with probe detection"
-            }
-          ],
-          "value_code": {
-            "system": "SNOMED-CT",
-            "code": 260385009,
-            "display": "Negative (qualifier value)"
-          }
-        },
-        {
-          "category": "laboratory",
-          "unit": "",
-          "codes": [
-            {
-              "system": "LOINC",
-              "code": "92131-2",
-              "display": "Respiratory syncytial virus RNA [Presence] in Respiratory specimen by NAA with probe detection"
-            }
-          ],
-          "value_code": {
-            "system": "SNOMED-CT",
-            "code": 260385009,
-            "display": "Negative (qualifier value)"
-          }
-        },
-        {
-          "category": "laboratory",
-          "unit": "",
-          "codes": [
-            {
-              "system": "LOINC",
-              "code": "92140-3",
-              "display": "Parainfluenza virus 1 RNA [Presence] in Respiratory specimen by NAA with probe detection"
-            }
-          ],
-          "value_code": {
-            "system": "SNOMED-CT",
-            "code": 260385009,
-            "display": "Negative (qualifier value)"
-          }
-        },
-        {
-          "category": "laboratory",
-          "unit": "",
-          "codes": [
-            {
-              "system": "LOINC",
-              "code": "92139-5",
-              "display": "Parainfluenza virus 2 RNA [Presence] in Respiratory specimen by NAA with probe detection"
-            }
-          ],
-          "value_code": {
-            "system": "SNOMED-CT",
-            "code": 260385009,
-            "display": "Negative (qualifier value)"
-          }
-        },
-        {
-          "category": "laboratory",
-          "unit": "",
-          "codes": [
-            {
-              "system": "LOINC",
-              "code": "92138-7",
-              "display": "Parainfluenza virus 3 RNA [Presence] in Respiratory specimen by NAA with probe detection"
-            }
-          ],
-          "value_code": {
-            "system": "SNOMED-CT",
-            "code": 260385009,
-            "display": "Negative (qualifier value)"
-          }
-        },
-        {
-          "category": "laboratory",
-          "unit": "",
-          "codes": [
-            {
-              "system": "LOINC",
-              "code": "92130-4",
-              "display": "Rhinovirus RNA [Presence] in Respiratory specimen by NAA with probe detection"
-            }
-          ],
-          "value_code": {
-            "system": "SNOMED-CT",
-            "code": 260385009,
-            "display": "Negative (qualifier value)"
-          }
-        },
-        {
-          "category": "laboratory",
-          "unit": "",
-          "codes": [
-            {
-              "system": "LOINC",
-              "code": "92134-6",
-              "display": "Human metapneumovirus RNA [Presence] in Respiratory specimen by NAA with probe detection"
-            }
-          ],
-          "value_code": {
-            "system": "SNOMED-CT",
-            "code": 260385009,
-            "display": "Negative (qualifier value)"
-          }
-        },
-        {
-          "category": "laboratory",
-          "unit": "",
-          "codes": [
-            {
-              "system": "LOINC",
-              "code": "94040-3",
-              "display": "Adenovirus A+B+C+D+E DNA [Presence] in Respiratory specimen by NAA with probe detection"
-            }
-          ],
-          "value_code": {
-            "system": "SNOMED-CT",
-            "code": 260385009,
-            "display": "Negative (qualifier value)"
-          }
-        }
-      ],
-      "direct_transition": "Severity Assessment"
-    },
-    "Respiratory Virus Panel Influenza B Detected": {
-      "type": "DiagnosticReport",
-      "codes": [
-        {
-          "system": "LOINC",
-          "code": "92143-7",
-          "display": "Respiratory pathogens DNA and RNA panel - Respiratory specimen by NAA with probe detection"
-        }
-      ],
-      "observations": [
-        {
-          "category": "laboratory",
-          "unit": "",
-          "codes": [
-            {
-              "system": "LOINC",
-              "code": "92142-9",
-              "display": "Influenza virus A RNA [Presence] in Respiratory specimen by NAA with probe detection"
-            }
-          ],
-          "value_code": {
-            "system": "SNOMED-CT",
-            "code": 260385009,
-            "display": "Negative (qualifier value)"
-          }
-        },
-        {
-          "category": "laboratory",
-          "unit": "",
-          "codes": [
-            {
-              "system": "LOINC",
-              "code": "92141-1",
-              "display": "Influenza virus B RNA [Presence] in Respiratory specimen by NAA with probe detection"
-            }
-          ],
-          "value_code": {
-            "system": "SNOMED-CT",
-            "code": 10828004,
-            "display": "Positive (qualifier value)"
-          }
-        },
-        {
-          "category": "laboratory",
-          "unit": "",
-          "codes": [
-            {
-              "system": "LOINC",
-              "code": "92131-2",
-              "display": "Respiratory syncytial virus RNA [Presence] in Respiratory specimen by NAA with probe detection"
-            }
-          ],
-          "value_code": {
-            "system": "SNOMED-CT",
-            "code": 260385009,
-            "display": "Negative (qualifier value)"
-          }
-        },
-        {
-          "category": "laboratory",
-          "unit": "",
-          "codes": [
-            {
-              "system": "LOINC",
-              "code": "92140-3",
-              "display": "Parainfluenza virus 1 RNA [Presence] in Respiratory specimen by NAA with probe detection"
-            }
-          ],
-          "value_code": {
-            "system": "SNOMED-CT",
-            "code": 260385009,
-            "display": "Negative (qualifier value)"
-          }
-        },
-        {
-          "category": "laboratory",
-          "unit": "",
-          "codes": [
-            {
-              "system": "LOINC",
-              "code": "92139-5",
-              "display": "Parainfluenza virus 2 RNA [Presence] in Respiratory specimen by NAA with probe detection"
-            }
-          ],
-          "value_code": {
-            "system": "SNOMED-CT",
-            "code": 260385009,
-            "display": "Negative (qualifier value)"
-          }
-        },
-        {
-          "category": "laboratory",
-          "unit": "",
-          "codes": [
-            {
-              "system": "LOINC",
-              "code": "92138-7",
-              "display": "Parainfluenza virus 3 RNA [Presence] in Respiratory specimen by NAA with probe detection"
-            }
-          ],
-          "value_code": {
-            "system": "SNOMED-CT",
-            "code": 260385009,
-            "display": "Negative (qualifier value)"
-          }
-        },
-        {
-          "category": "laboratory",
-          "unit": "",
-          "codes": [
-            {
-              "system": "LOINC",
-              "code": "92130-4",
-              "display": "Rhinovirus RNA [Presence] in Respiratory specimen by NAA with probe detection"
-            }
-          ],
-          "value_code": {
-            "system": "SNOMED-CT",
-            "code": 260385009,
-            "display": "Negative (qualifier value)"
-          }
-        },
-        {
-          "category": "laboratory",
-          "unit": "",
-          "codes": [
-            {
-              "system": "LOINC",
-              "code": "92134-6",
-              "display": "Human metapneumovirus RNA [Presence] in Respiratory specimen by NAA with probe detection"
-            }
-          ],
-          "value_code": {
-            "system": "SNOMED-CT",
-            "code": 260385009,
-            "display": "Negative (qualifier value)"
-          }
-        },
-        {
-          "category": "laboratory",
-          "unit": "",
-          "codes": [
-            {
-              "system": "LOINC",
-              "code": "94040-3",
-              "display": "Adenovirus A+B+C+D+E DNA [Presence] in Respiratory specimen by NAA with probe detection"
-            }
-          ],
-          "value_code": {
-            "system": "SNOMED-CT",
-            "code": 260385009,
-            "display": "Negative (qualifier value)"
-          }
-        }
-      ],
-      "direct_transition": "Severity Assessment"
-    },
-    "Survival Determination": {
-      "type": "Simple",
-      "complex_transition": [
-        {
-          "condition": {
-            "condition_type": "Attribute",
-            "attribute": "covid19_severity",
-            "operator": "==",
-            "value": "severe"
-          },
-          "distributions": [
-            {
-              "transition": "Survival: Survivor",
-              "distribution": 0.207
-            },
-            {
-              "transition": "Survival: Non-Survivor",
-              "distribution": 0.793
-            }
-          ]
-        },
-        {
-          "distributions": [
-            {
-              "transition": "Survival: Survivor",
-              "distribution": 0.818
-            },
-            {
-              "transition": "Survival: Non-Survivor",
-              "distribution": 0.182
-            }
-          ]
-        }
-      ]
-    },
-    "Survival: Survivor": {
-      "type": "SetAttribute",
-      "attribute": "covid19_death",
-      "direct_transition": "Diagnosed COVID",
-      "value": false
-    },
-    "Survival: Non-Survivor": {
-      "type": "SetAttribute",
-      "attribute": "covid19_death",
-      "direct_transition": "Diagnosed COVID",
-      "value": true
->>>>>>> f55ec784
     }
   }
 }