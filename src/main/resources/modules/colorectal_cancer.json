--- conflicted
+++ resolved
@@ -653,15 +653,9 @@
       ],
       "direct_transition": "End_Symptom_Encounter"
     },
-<<<<<<< HEAD
     "End_Symptom_Encounter": {
       "type": "EncounterEnd",
       "direct_transition": "Colorectal_Cancer_Symptom_3"
-=======
-    "End_Symptom_Encounter" : {
-      "type" : "EncounterEnd",
-      "direct_transition" : "Colorectal_Cancer_Symptom_3"
->>>>>>> a8cf9309
     },
     "Colorectal_Cancer_Symptom_3": {
       "type": "Symptom",
@@ -1475,18 +1469,10 @@
       "referenced_by_attribute": "colorectal_cancer",
       "direct_transition": "End_Remission_Encounter"
     },
-<<<<<<< HEAD
     "End_Remission_Encounter": {
       "type": "EncounterEnd",
       "direct_transition": "Colorectal_Cancer_Symptom3_Ends"
     },
-=======
-    "End_Remission_Encounter" : {
-      "type" : "EncounterEnd",
-      "direct_transition": "Colorectal_Cancer_Symptom3_Ends"
-    },
-
->>>>>>> a8cf9309
     "Colorectal_Cancer_Symptom3_Ends": {
       "type": "Symptom",
       "symptom": "Constipation",
@@ -1495,11 +1481,7 @@
       },
       "direct_transition": "Colorectal_Cancer_Symptom4_Ends"
     },
-<<<<<<< HEAD
     "Colorectal_Cancer_Symptom4_Ends": {
-=======
-     "Colorectal_Cancer_Symptom4_Ends": {
->>>>>>> a8cf9309
       "type": "Symptom",
       "symptom": "Cramping",
       "exact": {
@@ -1507,11 +1489,7 @@
       },
       "direct_transition": "Colorectal_Cancer_Symptom5_Ends"
     },
-<<<<<<< HEAD
     "Colorectal_Cancer_Symptom5_Ends": {
-=======
-     "Colorectal_Cancer_Symptom5_Ends": {
->>>>>>> a8cf9309
       "type": "Symptom",
       "symptom": "Abdominal Pain",
       "exact": {
@@ -1519,11 +1497,7 @@
       },
       "direct_transition": "Colorectal_Cancer_Symptom6_Ends"
     },
-<<<<<<< HEAD
     "Colorectal_Cancer_Symptom6_Ends": {
-=======
-     "Colorectal_Cancer_Symptom6_Ends": {
->>>>>>> a8cf9309
       "type": "Symptom",
       "symptom": "Fatigue",
       "exact": {
@@ -1531,11 +1505,7 @@
       },
       "direct_transition": "Colorectal_Cancer_Symptom7_Ends"
     },
-<<<<<<< HEAD
     "Colorectal_Cancer_Symptom7_Ends": {
-=======
-     "Colorectal_Cancer_Symptom7_Ends": {
->>>>>>> a8cf9309
       "type": "Symptom",
       "symptom": "Weight Loss",
       "exact": {
